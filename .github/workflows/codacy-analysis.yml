--- conflicted
+++ resolved
@@ -79,19 +79,11 @@
           max-allowed-issues: 2147483647
 
       - name: Fetch SARIF files
-<<<<<<< HEAD
-          uses: actions/download-artifact@v4
-          with:
-            path: ../results
-            pattern: "*.sarif"
-            merge-multiple: true
-=======
         uses: actions/download-artifact@v4
         with:
           path: ../results
-          pattern: *.sarif
+          pattern: "*.sarif"
           merge-multiple: true
->>>>>>> a070d1b0
 
       # Upload the SARIF file generated in the previous step
       - name: Upload SARIF results file
