from __future__ import absolute_import, print_function, division


import itertools
import operator
from petl.compat import next, text_type


from petl.errors import ArgumentError
from petl.comparison import comparable_itemgetter, Comparable
from petl.util.base import Table, asindices, rowgetter, rowgroupby, \
    header, data
from petl.transform.sorts import sort
from petl.transform.basics import cut, cutout
from petl.transform.dedup import distinct


def natural_key(left, right):
    # determine key field or fields
    lhdr = header(left)
    lflds = list(map(str, lhdr))
    rhdr = header(right)
    rflds = list(map(str, rhdr))
    key = [f for f in lflds if f in rflds]
    assert len(key) > 0, 'no fields in common'
    if len(key) == 1:
        key = key[0]  # deal with singletons
    return key


def keys_from_args(left, right, key, lkey, rkey):

    if key is lkey is rkey is None:
        # no keys specified, attempt natural join
        lkey = rkey = natural_key(left, right)
    elif key is not None and lkey is rkey is None:
        # common key specified
        lkey = rkey = key
    elif key is None and lkey is not None and rkey is not None:
        # left and right keys specified
        pass
    else:
        raise ArgumentError(
            'bad key arguments: either specify key, or specify both lkey and '
            'rkey, or provide no key/lkey/rkey arguments at all (natural join)'
        )
    return lkey, rkey


def join(left, right, key=None, lkey=None, rkey=None, presorted=False,
         buffersize=None, tempdir=None, cache=True, lprefix=None, rprefix=None):
    """
    Perform an equi-join on the given tables. E.g.::

        >>> import petl as etl
        >>> table1 = [['id', 'colour'],
        ...           [1, 'blue'],
        ...           [2, 'red'],
        ...           [3, 'purple']]
        >>> table2 = [['id', 'shape'],
        ...           [1, 'circle'],
        ...           [3, 'square'],
        ...           [4, 'ellipse']]
        >>> table3 = etl.join(table1, table2, key='id')
        >>> table3
        +----+----------+----------+
        | id | colour   | shape    |
        +====+==========+==========+
        |  1 | 'blue'   | 'circle' |
        +----+----------+----------+
        |  3 | 'purple' | 'square' |
        +----+----------+----------+

        >>> # if no key is given, a natural join is tried
        ... table4 = etl.join(table1, table2)
        >>> table4
        +----+----------+----------+
        | id | colour   | shape    |
        +====+==========+==========+
        |  1 | 'blue'   | 'circle' |
        +----+----------+----------+
        |  3 | 'purple' | 'square' |
        +----+----------+----------+

        >>> # note behaviour if the key is not unique in either or both tables
        ... table5 = [['id', 'colour'],
        ...           [1, 'blue'],
        ...           [1, 'red'],
        ...           [2, 'purple']]
        >>> table6 = [['id', 'shape'],
        ...           [1, 'circle'],
        ...           [1, 'square'],
        ...           [2, 'ellipse']]
        >>> table7 = etl.join(table5, table6, key='id')
        >>> table7
        +----+----------+-----------+
        | id | colour   | shape     |
        +====+==========+===========+
        |  1 | 'blue'   | 'circle'  |
        +----+----------+-----------+
        |  1 | 'blue'   | 'square'  |
        +----+----------+-----------+
        |  1 | 'red'    | 'circle'  |
        +----+----------+-----------+
        |  1 | 'red'    | 'square'  |
        +----+----------+-----------+
        |  2 | 'purple' | 'ellipse' |
        +----+----------+-----------+

        >>> # compound keys are supported
        ... table8 = [['id', 'time', 'height'],
        ...           [1, 1, 12.3],
        ...           [1, 2, 34.5],
        ...           [2, 1, 56.7]]
        >>> table9 = [['id', 'time', 'weight'],
        ...           [1, 2, 4.5],
        ...           [2, 1, 6.7],
        ...           [2, 2, 8.9]]
        >>> table10 = etl.join(table8, table9, key=['id', 'time'])
        >>> table10
        +----+------+--------+--------+
        | id | time | height | weight |
        +====+======+========+========+
        |  1 |    2 |   34.5 |    4.5 |
        +----+------+--------+--------+
        |  2 |    1 |   56.7 |    6.7 |
        +----+------+--------+--------+

    If `presorted` is True, it is assumed that the data are already sorted by
    the given key, and the `buffersize`, `tempdir` and `cache` arguments are
    ignored. Otherwise, the data are sorted, see also the discussion of the
    `buffersize`, `tempdir` and `cache` arguments under the
    :func:`petl.transform.sorts.sort` function.

    Left and right tables with different key fields can be handled via the
    `lkey` and `rkey` arguments.

    """

    # TODO don't read data twice (occurs if using natural key)
    lkey, rkey = keys_from_args(left, right, key, lkey, rkey)
    return JoinView(left, right, lkey=lkey, rkey=rkey,
                    presorted=presorted, buffersize=buffersize, tempdir=tempdir,
                    cache=cache, lprefix=lprefix, rprefix=rprefix)


Table.join = join


class JoinView(Table):

    def __init__(self, left, right, lkey, rkey,
                 presorted=False, leftouter=False, rightouter=False,
                 missing=None, buffersize=None, tempdir=None, cache=True,
                 lprefix=None, rprefix=None):
        self.lkey = lkey
        self.rkey = rkey
        if presorted:
            self.left = left
            self.right = right
        else:
            self.left = sort(left, lkey, buffersize=buffersize,
                             tempdir=tempdir, cache=cache)
            self.right = sort(right, rkey, buffersize=buffersize,
                              tempdir=tempdir, cache=cache)
        self.leftouter = leftouter
        self.rightouter = rightouter
        self.missing = missing
        self.lprefix = lprefix
        self.rprefix = rprefix

    def __iter__(self):
        return iterjoin(self.left, self.right, self.lkey, self.rkey,
                        leftouter=self.leftouter, rightouter=self.rightouter,
                        missing=self.missing, lprefix=self.lprefix,
                        rprefix=self.rprefix)


def leftjoin(left, right, key=None, lkey=None, rkey=None, missing=None,
             presorted=False, buffersize=None, tempdir=None, cache=True,
             lprefix=None, rprefix=None):
    """
    Perform a left outer join on the given tables. E.g.::

        >>> import petl as etl
        >>> table1 = [['id', 'colour'],
        ...           [1, 'blue'],
        ...           [2, 'red'],
        ...           [3, 'purple']]
        >>> table2 = [['id', 'shape'],
        ...           [1, 'circle'],
        ...           [3, 'square'],
        ...           [4, 'ellipse']]
        >>> table3 = etl.leftjoin(table1, table2, key='id')
        >>> table3
        +----+----------+----------+
        | id | colour   | shape    |
        +====+==========+==========+
        |  1 | 'blue'   | 'circle' |
        +----+----------+----------+
        |  2 | 'red'    | None     |
        +----+----------+----------+
        |  3 | 'purple' | 'square' |
        +----+----------+----------+

    If `presorted` is True, it is assumed that the data are already sorted by
    the given key, and the `buffersize`, `tempdir` and `cache` arguments are
    ignored. Otherwise, the data are sorted, see also the discussion of the
    `buffersize`, `tempdir` and `cache` arguments under the
    :func:`petl.transform.sorts.sort` function.

    Left and right tables with different key fields can be handled via the
    `lkey` and `rkey` arguments.

    """

    # TODO don't read data twice (occurs if using natural key)
    lkey, rkey = keys_from_args(left, right, key, lkey, rkey)
    return JoinView(left, right, lkey=lkey, rkey=rkey,
                    presorted=presorted, leftouter=True, rightouter=False,
                    missing=missing, buffersize=buffersize, tempdir=tempdir,
                    cache=cache, lprefix=lprefix, rprefix=rprefix)


Table.leftjoin = leftjoin


def rightjoin(left, right, key=None, lkey=None, rkey=None, missing=None,
              presorted=False, buffersize=None, tempdir=None, cache=True,
              lprefix=None, rprefix=None):
    """
    Perform a right outer join on the given tables. E.g.::

        >>> import petl as etl
        >>> table1 = [['id', 'colour'],
        ...           [1, 'blue'],
        ...           [2, 'red'],
        ...           [3, 'purple']]
        >>> table2 = [['id', 'shape'],
        ...           [1, 'circle'],
        ...           [3, 'square'],
        ...           [4, 'ellipse']]
        >>> table3 = etl.rightjoin(table1, table2, key='id')
        >>> table3
        +----+----------+-----------+
        | id | colour   | shape     |
        +====+==========+===========+
        |  1 | 'blue'   | 'circle'  |
        +----+----------+-----------+
        |  3 | 'purple' | 'square'  |
        +----+----------+-----------+
        |  4 | None     | 'ellipse' |
        +----+----------+-----------+

    If `presorted` is True, it is assumed that the data are already sorted by
    the given key, and the `buffersize`, `tempdir` and `cache` arguments are
    ignored. Otherwise, the data are sorted, see also the discussion of the
    `buffersize`, `tempdir` and `cache` arguments under the
    :func:`petl.transform.sorts.sort` function.

    Left and right tables with different key fields can be handled via the
    `lkey` and `rkey` arguments.

    """

    # TODO don't read data twice (occurs if using natural key)
    lkey, rkey = keys_from_args(left, right, key, lkey, rkey)
    return JoinView(left, right, lkey=lkey, rkey=rkey,
                    presorted=presorted, leftouter=False, rightouter=True,
                    missing=missing, buffersize=buffersize,
                    tempdir=tempdir, cache=cache, lprefix=lprefix,
                    rprefix=rprefix)


Table.rightjoin = rightjoin


def outerjoin(left, right, key=None, lkey=None, rkey=None, missing=None,
              presorted=False, buffersize=None, tempdir=None, cache=True,
              lprefix=None, rprefix=None):
    """
    Perform a full outer join on the given tables. E.g.::

        >>> import petl as etl
        >>> table1 = [['id', 'colour'],
        ...           [1, 'blue'],
        ...           [2, 'red'],
        ...           [3, 'purple']]
        >>> table2 = [['id', 'shape'],
        ...           [1, 'circle'],
        ...           [3, 'square'],
        ...           [4, 'ellipse']]
        >>> table3 = etl.outerjoin(table1, table2, key='id')
        >>> table3
        +----+----------+-----------+
        | id | colour   | shape     |
        +====+==========+===========+
        |  1 | 'blue'   | 'circle'  |
        +----+----------+-----------+
        |  2 | 'red'    | None      |
        +----+----------+-----------+
        |  3 | 'purple' | 'square'  |
        +----+----------+-----------+
        |  4 | None     | 'ellipse' |
        +----+----------+-----------+

    If `presorted` is True, it is assumed that the data are already sorted by
    the given key, and the `buffersize`, `tempdir` and `cache` arguments are
    ignored. Otherwise, the data are sorted, see also the discussion of the
    `buffersize`, `tempdir` and `cache` arguments under the
    :func:`petl.transform.sorts.sort` function.

    Left and right tables with different key fields can be handled via the
    `lkey` and `rkey` arguments.

    """

    # TODO don't read data twice (occurs if using natural key)
    lkey, rkey = keys_from_args(left, right, key, lkey, rkey)
    return JoinView(left, right, lkey=lkey, rkey=rkey,
                    presorted=presorted, leftouter=True, rightouter=True,
                    missing=missing, buffersize=buffersize, tempdir=tempdir,
                    cache=cache, lprefix=lprefix, rprefix=rprefix)


Table.outerjoin = outerjoin


def iterjoin(left, right, lkey, rkey, leftouter=False, rightouter=False,
             missing=None, lprefix=None, rprefix=None):
    lit = iter(left)
    rit = iter(right)

    lhdr = next(lit)
    rhdr = next(rit)

    # determine indices of the key fields in left and right tables
    lkind = asindices(lhdr, lkey)
    rkind = asindices(rhdr, rkey)

    # construct functions to extract key values from both tables
    lgetk = comparable_itemgetter(*lkind)
    rgetk = comparable_itemgetter(*rkind)

    # determine indices of non-key fields in the right table
    # (in the output, we only include key fields from the left table - we
    # don't want to duplicate fields)
    rvind = [i for i in range(len(rhdr)) if i not in rkind]
    # If right table only has the key, we do not need to get values
    if rvind:
        rgetv = rowgetter(*rvind)
    else:
        rgetv = lambda row: None

    # define a function to extend rows where the sequence might yield None
    def extend_row(row, extend_seq):
        if extend_seq:
            row.extend(extend_seq)
        return row

    # determine the output fields
    if lprefix is None:
        outhdr = list(lhdr)
    else:
        outhdr = [(text_type(lprefix) + text_type(f)) for f in lhdr]
    if rprefix is None:
        outhdr = extend_row(outhdr, rgetv(rhdr))
    else:
<<<<<<< HEAD
        outhdr = extend_row(outhdr, [(str(rprefix) + str(f)) for f in rgetv(rhdr)])
=======
        outhdr.extend([(text_type(rprefix) + text_type(f)) for f in rgetv(rhdr)])
>>>>>>> b211f7f6
    yield tuple(outhdr)

    # define a function to join two groups of rows
    def joinrows(_lrowgrp, _rrowgrp):
        if _rrowgrp is None:
            for lrow in _lrowgrp:
                outrow = list(lrow)  # start with the left row
                # extend with missing values in place of the right row
                outrow = extend_row(outrow, [missing] * len(rvind))
                yield tuple(outrow)
        elif _lrowgrp is None:
            for rrow in _rrowgrp:
                # start with missing values in place of the left row
                outrow = [missing] * len(lhdr)
                # set key values
                for li, ri in zip(lkind, rkind):
                    outrow[li] = rrow[ri]
                # extend with non-key values from the right row
                outrow = extend_row(outrow, rgetv(rrow))
                yield tuple(outrow)
        else:
            _rrowgrp = list(_rrowgrp)  # may need to iterate more than once
            for lrow in _lrowgrp:
                for rrow in _rrowgrp:
                    # start with the left row
                    outrow = list(lrow)
                    # extend with non-key values from the right row
                    outrow = extend_row(outrow, rgetv(rrow))
                    yield tuple(outrow)

    # construct group iterators for both tables
    lgit = itertools.groupby(lit, key=lgetk)
    rgit = itertools.groupby(rit, key=rgetk)
    lrowgrp = []
    rrowgrp = []

    # loop until *either* of the iterators is exhausted
    # initialise here to handle empty tables
    lkval, rkval = Comparable(None), Comparable(None)
    try:

        # pick off initial row groups
        lkval, lrowgrp = next(lgit)
        rkval, rrowgrp = next(rgit)

        while True:
            if lkval < rkval:
                if leftouter:
                    for row in joinrows(lrowgrp, None):
                        yield tuple(row)
                # advance left
                lkval, lrowgrp = next(lgit)
            elif lkval > rkval:
                if rightouter:
                    for row in joinrows(None, rrowgrp):
                        yield tuple(row)
                # advance right
                rkval, rrowgrp = next(rgit)
            else:
                for row in joinrows(lrowgrp, rrowgrp):
                    yield tuple(row)
                # advance both
                lkval, lrowgrp = next(lgit)
                rkval, rrowgrp = next(rgit)

    except StopIteration:
        pass

    # make sure any left rows remaining are yielded
    if leftouter:
        if lkval > rkval:
            # yield anything that got left hanging
            for row in joinrows(lrowgrp, None):
                yield tuple(row)
        # yield the rest
        for lkval, lrowgrp in lgit:
            for row in joinrows(lrowgrp, None):
                yield tuple(row)

    # make sure any right rows remaining are yielded
    if rightouter:
        if lkval < rkval:
            # yield anything that got left hanging
            for row in joinrows(None, rrowgrp):
                yield tuple(row)
        # yield the rest
        for rkval, rrowgrp in rgit:
            for row in joinrows(None, rrowgrp):
                yield tuple(row)


def crossjoin(*tables, **kwargs):
    """
    Form the cartesian product of the given tables. E.g.::

        >>> import petl as etl
        >>> table1 = [['id', 'colour'],
        ...           [1, 'blue'],
        ...           [2, 'red']]
        >>> table2 = [['id', 'shape'],
        ...           [1, 'circle'],
        ...           [3, 'square']]
        >>> table3 = etl.crossjoin(table1, table2)
        >>> table3
        +----+--------+----+----------+
        | id | colour | id | shape    |
        +====+========+====+==========+
        |  1 | 'blue' |  1 | 'circle' |
        +----+--------+----+----------+
        |  1 | 'blue' |  3 | 'square' |
        +----+--------+----+----------+
        |  2 | 'red'  |  1 | 'circle' |
        +----+--------+----+----------+
        |  2 | 'red'  |  3 | 'square' |
        +----+--------+----+----------+

    If `prefix` is `True` then field names in the output table header will be
    prefixed by the index of the input table.

    """

    return CrossJoinView(*tables, **kwargs)


Table.crossjoin = crossjoin


class CrossJoinView(Table):

    def __init__(self, *sources, **kwargs):
        self.sources = sources
        self.prefix = kwargs.get('prefix', False)

    def __iter__(self):
        return itercrossjoin(self.sources, self.prefix)


def itercrossjoin(sources, prefix):

    # construct fields
    outhdr = list()
    for i, s in enumerate(sources):
        if prefix:
            # use one-based numbering
            outhdr.extend([text_type(i+1) + '_' + text_type(f) for f in header(s)])
        else:
            outhdr.extend(header(s))
    yield tuple(outhdr)

    datasrcs = [data(src) for src in sources]
    for prod in itertools.product(*datasrcs):
        outrow = list()
        for row in prod:
            outrow.extend(row)
        yield tuple(outrow)


def antijoin(left, right, key=None, lkey=None, rkey=None, presorted=False,
             buffersize=None, tempdir=None, cache=True):
    """
    Return rows from the `left` table where the key value does not occur in
    the `right` table. E.g.::

        >>> import petl as etl
        >>> table1 = [['id', 'colour'],
        ...           [0, 'black'],
        ...           [1, 'blue'],
        ...           [2, 'red'],
        ...           [4, 'yellow'],
        ...           [5, 'white']]
        >>> table2 = [['id', 'shape'],
        ...           [1, 'circle'],
        ...           [3, 'square']]
        >>> table3 = etl.antijoin(table1, table2, key='id')
        >>> table3
        +----+----------+
        | id | colour   |
        +====+==========+
        |  0 | 'black'  |
        +----+----------+
        |  2 | 'red'    |
        +----+----------+
        |  4 | 'yellow' |
        +----+----------+
        |  5 | 'white'  |
        +----+----------+

    If `presorted` is True, it is assumed that the data are already sorted by
    the given key, and the `buffersize`, `tempdir` and `cache` arguments are
    ignored. Otherwise, the data are sorted, see also the discussion of the
    `buffersize`, `tempdir` and `cache` arguments under the
    :func:`petl.transform.sorts.sort` function.

    Left and right tables with different key fields can be handled via the
    `lkey` and `rkey` arguments.

    """

    lkey, rkey = keys_from_args(left, right, key, lkey, rkey)
    return AntiJoinView(left=left, right=right, lkey=lkey, rkey=rkey,
                        presorted=presorted, buffersize=buffersize,
                        tempdir=tempdir, cache=cache)


Table.antijoin = antijoin


class AntiJoinView(Table):

    def __init__(self, left, right, lkey, rkey, presorted=False,
                 buffersize=None, tempdir=None, cache=True):
        if presorted:
            self.left = left
            self.right = right
        else:
            self.left = sort(left, lkey, buffersize=buffersize,
                             tempdir=tempdir, cache=cache)
            self.right = sort(right, rkey, buffersize=buffersize,
                              tempdir=tempdir, cache=cache)
        self.lkey = lkey
        self.rkey = rkey

    def __iter__(self):
        return iterantijoin(self.left, self.right, self.lkey, self.rkey)


def iterantijoin(left, right, lkey, rkey):
    lit = iter(left)
    rit = iter(right)

    lhdr = next(lit)
    rhdr = next(rit)
    yield tuple(lhdr)

    # determine indices of the key fields in left and right tables
    lkind = asindices(lhdr, lkey)
    rkind = asindices(rhdr, rkey)

    # construct functions to extract key values from both tables
    lgetk = comparable_itemgetter(*lkind)
    rgetk = comparable_itemgetter(*rkind)

    # construct group iterators for both tables
    lgit = itertools.groupby(lit, key=lgetk)
    rgit = itertools.groupby(rit, key=rgetk)
    lrowgrp = []

    # loop until *either* of the iterators is exhausted
    lkval, rkval = Comparable(None), Comparable(None)
    try:

        # pick off initial row groups
        lkval, lrowgrp = next(lgit)
        rkval, _ = next(rgit)

        while True:
            if lkval < rkval:
                for row in lrowgrp:
                    yield tuple(row)
                # advance left
                lkval, lrowgrp = next(lgit)
            elif lkval > rkval:
                # advance right
                rkval, _ = next(rgit)
            else:
                # advance both
                lkval, lrowgrp = next(lgit)
                rkval, _ = next(rgit)

    except StopIteration:
        pass

    # any left over?
    if lkval > rkval:
        # yield anything that got left hanging
        for row in lrowgrp:
            yield tuple(row)
    # and the rest...
    for lkval, lrowgrp in lgit:
        for row in lrowgrp:
            yield tuple(row)


def lookupjoin(left, right, key=None, lkey=None, rkey=None, missing=None,
               presorted=False, buffersize=None, tempdir=None, cache=True,
               lprefix=None, rprefix=None):
    """
    Perform a left join, but where the key is not unique in the right-hand
    table, arbitrarily choose the first row and ignore others. E.g.::

        >>> import petl as etl
        >>> table1 = [['id', 'color', 'cost'],
        ...           [1, 'blue', 12],
        ...           [2, 'red', 8],
        ...           [3, 'purple', 4]]
        >>> table2 = [['id', 'shape', 'size'],
        ...           [1, 'circle', 'big'],
        ...           [1, 'circle', 'small'],
        ...           [2, 'square', 'tiny'],
        ...           [2, 'square', 'big'],
        ...           [3, 'ellipse', 'small'],
        ...           [3, 'ellipse', 'tiny']]
        >>> table3 = etl.lookupjoin(table1, table2, key='id')
        >>> table3
        +----+----------+------+-----------+---------+
        | id | color    | cost | shape     | size    |
        +====+==========+======+===========+=========+
        |  1 | 'blue'   |   12 | 'circle'  | 'big'   |
        +----+----------+------+-----------+---------+
        |  2 | 'red'    |    8 | 'square'  | 'tiny'  |
        +----+----------+------+-----------+---------+
        |  3 | 'purple' |    4 | 'ellipse' | 'small' |
        +----+----------+------+-----------+---------+

    See also :func:`petl.transform.joins.leftjoin`.

    """

    lkey, rkey = keys_from_args(left, right, key, lkey, rkey)
    return LookupJoinView(left, right, lkey, rkey, presorted=presorted,
                          missing=missing, buffersize=buffersize,
                          tempdir=tempdir, cache=cache,
                          lprefix=lprefix, rprefix=rprefix)


Table.lookupjoin = lookupjoin


class LookupJoinView(Table):

    def __init__(self, left, right, lkey, rkey, presorted=False, missing=None,
                 buffersize=None, tempdir=None, cache=True,
                 lprefix=None, rprefix=None):
        if presorted:
            self.left = left
            self.right = right
        else:
            self.left = sort(left, lkey, buffersize=buffersize,
                             tempdir=tempdir, cache=cache)
            self.right = sort(right, rkey, buffersize=buffersize,
                              tempdir=tempdir, cache=cache)
        self.lkey = lkey
        self.rkey = rkey
        self.missing = missing
        self.lprefix = lprefix
        self.rprefix = rprefix

    def __iter__(self):
        return iterlookupjoin(self.left, self.right, self.lkey, self.rkey,
                              missing=self.missing, lprefix=self.lprefix,
                              rprefix=self.rprefix)


def iterlookupjoin(left, right, lkey, rkey, missing=None, lprefix=None,
                   rprefix=None):
    lit = iter(left)
    rit = iter(right)

    lhdr = next(lit)
    rhdr = next(rit)

    # determine indices of the key fields in left and right tables
    lkind = asindices(lhdr, lkey)
    rkind = asindices(rhdr, rkey)

    # construct functions to extract key values from both tables
    lgetk = operator.itemgetter(*lkind)
    rgetk = operator.itemgetter(*rkind)

    # determine indices of non-key fields in the right table
    # (in the output, we only include key fields from the left table - we
    # don't want to duplicate fields)
    rvind = [i for i in range(len(rhdr)) if i not in rkind]
    # If right table only has the key, we do not need to get values
    if rvind:
        rgetv = rowgetter(*rvind)
    else:
        rgetv = lambda row: None

    # define a function to extend rows where the sequence might yield None
    def extend_row(row, extend_seq):
        if extend_seq:
            row.extend(extend_seq)
        return row

    # determine the output fields
    if lprefix is None:
        outhdr = list(lhdr)
    else:
        outhdr = [(text_type(lprefix) + text_type(f)) for f in lhdr]
    if rprefix is None:
        outhdr = extend_row(outhdr, rgetv(rhdr))
    else:
<<<<<<< HEAD
        outhdr = extend_row(outhdr, [(str(rprefix) + str(f)) for f in rgetv(rhdr)])
=======
        outhdr.extend([(text_type(rprefix) + text_type(f)) for f in rgetv(rhdr)])
>>>>>>> b211f7f6
    yield tuple(outhdr)

    # define a function to join two groups of rows
    def joinrows(_lrowgrp, _rrowgrp):
        if _rrowgrp is None:
            for lrow in _lrowgrp:
                outrow = list(lrow)  # start with the left row
                # extend with missing values in place of the right row
                outrow = extend_row(outrow, [missing] * len(rvind))
                yield tuple(outrow)
        else:
            rrow = next(iter(_rrowgrp))  # pick first arbitrarily
            for lrow in _lrowgrp:
                # start with the left row
                outrow = list(lrow)
                # extend with non-key values from the right row
                outrow = extend_row(outrow, rgetv(rrow))
                yield tuple(outrow)

    # construct group iterators for both tables
    lgit = itertools.groupby(lit, key=lgetk)
    rgit = itertools.groupby(rit, key=rgetk)
    lrowgrp = []

    # loop until *either* of the iterators is exhausted
    lkval, rkval = None, None  # initialise here to handle empty tables
    try:

        # pick off initial row groups
        lkval, lrowgrp = next(lgit)
        rkval, rrowgrp = next(rgit)

        while True:
            if lkval < rkval:
                for row in joinrows(lrowgrp, None):
                    yield tuple(row)
                # advance left
                lkval, lrowgrp = next(lgit)
            elif lkval > rkval:
                # advance right
                rkval, rrowgrp = next(rgit)
            else:
                for row in joinrows(lrowgrp, rrowgrp):
                    yield tuple(row)
                # advance both
                lkval, lrowgrp = next(lgit)
                rkval, rrowgrp = next(rgit)

    except StopIteration:
        pass

    # make sure any left rows remaining are yielded
    if lkval > rkval:
        # yield anything that got left hanging
        for row in joinrows(lrowgrp, None):
            yield tuple(row)
    # yield the rest
    for lkval, lrowgrp in lgit:
        for row in joinrows(lrowgrp, None):
            yield tuple(row)


def unjoin(table, value, key=None, autoincrement=(1, 1), presorted=False,
           buffersize=None, tempdir=None, cache=True):
    """
    Split a table into two tables by reversing an inner join. E.g.::

        >>> import petl as etl
        >>> # join key is present in the table
        ... table1 = (('foo', 'bar', 'baz'),
        ...           ('A', 1, 'apple'),
        ...           ('B', 1, 'apple'),
        ...           ('C', 2, 'orange'))
        >>> table2, table3 = etl.unjoin(table1, 'baz', key='bar')
        >>> table2
        +-----+-----+
        | foo | bar |
        +=====+=====+
        | 'A' |   1 |
        +-----+-----+
        | 'B' |   1 |
        +-----+-----+
        | 'C' |   2 |
        +-----+-----+

        >>> table3
        +-----+----------+
        | bar | baz      |
        +=====+==========+
        |   1 | 'apple'  |
        +-----+----------+
        |   2 | 'orange' |
        +-----+----------+

        >>> # an integer join key can also be reconstructed
        ... table4 = (('foo', 'bar'),
        ...           ('A', 'apple'),
        ...           ('B', 'apple'),
        ...           ('C', 'orange'))
        >>> table5, table6 = etl.unjoin(table4, 'bar')
        >>> table5
        +-----+--------+
        | foo | bar_id |
        +=====+========+
        | 'A' |      1 |
        +-----+--------+
        | 'B' |      1 |
        +-----+--------+
        | 'C' |      2 |
        +-----+--------+

        >>> table6
        +----+----------+
        | id | bar      |
        +====+==========+
        |  1 | 'apple'  |
        +----+----------+
        |  2 | 'orange' |
        +----+----------+

    The `autoincrement` parameter controls how an integer join key is
    reconstructed, and should be a tuple of (`start`, `step`).

    """

    if key is None:
        # first sort the table by the value field
        if presorted:
            tbl_sorted = table
        else:
            tbl_sorted = sort(table, value, buffersize=buffersize,
                              tempdir=tempdir, cache=cache)
        # on the left, return the original table but with the value field
        # replaced by an incrementing integer
        left = ConvertToIncrementingCounterView(tbl_sorted, value,
                                                autoincrement)
        # on the right, return a new table with distinct values from the
        # given field
        right = EnumerateDistinctView(tbl_sorted, value, autoincrement)
    else:
        # on the left, return distinct rows from the original table
        # with the value field cut out
        left = distinct(cutout(table, value))
        # on the right, return distinct rows from the original table
        # with all fields but the key and value cut out
        right = distinct(cut(table, key, value))
    return left, right


class ConvertToIncrementingCounterView(Table):

    def __init__(self, tbl, value, autoincrement):
        self.table = tbl
        self.value = value
        self.autoincrement = autoincrement

    def __iter__(self):
        it = iter(self.table)
        hdr = next(it)
        table = itertools.chain([hdr], it)
        value = self.value
        vidx = hdr.index(value)
        outhdr = list(hdr)
        outhdr[vidx] = '%s_id' % value
        yield tuple(outhdr)
        offset, multiplier = self.autoincrement
        for n, (_, group) in enumerate(rowgroupby(table, value)):
            for row in group:
                outrow = list(row)
                outrow[vidx] = (n * multiplier) + offset
                yield tuple(outrow)


Table.unjoin = unjoin


class EnumerateDistinctView(Table):

    def __init__(self, tbl, value, autoincrement):
        self.table = tbl
        self.value = value
        self.autoincrement = autoincrement

    def __iter__(self):
        offset, multiplier = self.autoincrement
        yield ('id', self.value)
        for n, (v, _) in enumerate(rowgroupby(self.table, self.value)):
            yield ((n * multiplier) + offset, v)<|MERGE_RESOLUTION|>--- conflicted
+++ resolved
@@ -366,11 +366,7 @@
     if rprefix is None:
         outhdr = extend_row(outhdr, rgetv(rhdr))
     else:
-<<<<<<< HEAD
-        outhdr = extend_row(outhdr, [(str(rprefix) + str(f)) for f in rgetv(rhdr)])
-=======
-        outhdr.extend([(text_type(rprefix) + text_type(f)) for f in rgetv(rhdr)])
->>>>>>> b211f7f6
+        outhdr = extend_row(outhdr, [(text_type(rprefix) + text_type(f)) for f in rgetv(rhdr)])
     yield tuple(outhdr)
 
     # define a function to join two groups of rows
@@ -764,11 +760,7 @@
     if rprefix is None:
         outhdr = extend_row(outhdr, rgetv(rhdr))
     else:
-<<<<<<< HEAD
-        outhdr = extend_row(outhdr, [(str(rprefix) + str(f)) for f in rgetv(rhdr)])
-=======
-        outhdr.extend([(text_type(rprefix) + text_type(f)) for f in rgetv(rhdr)])
->>>>>>> b211f7f6
+        outhdr = extend_row(outhdr, [(text_type(rprefix) + text_type(f)) for f in rgetv(rhdr)])
     yield tuple(outhdr)
 
     # define a function to join two groups of rows
