--- conflicted
+++ resolved
@@ -78,7 +78,7 @@
         rgetv = rowgetter(*rvind)
     else:
         rgetv = lambda row: None
-    
+
     # define a function to extend rows where the sequence might yield None
     def extend_row(row, extend_seq):
         if extend_seq:
@@ -94,11 +94,7 @@
     if rprefix is None:
         outhdr = extend_row(outhdr, rgetv(rhdr))
     else:
-<<<<<<< HEAD
-        outhdr = extend_row(outhdr, [(str(rprefix) + str(f)) for f in rgetv(rhdr)])
-=======
-        outhdr.extend([(text_type(rprefix) + text_type(f)) for f in rgetv(rhdr)])
->>>>>>> b211f7f6
+        outhdr = extend_row(outhdr, [(text_type(rprefix) + text_type(f)) for f in rgetv(rhdr)])
     yield tuple(outhdr)
 
     # define a function to join rows
@@ -189,7 +185,7 @@
         rgetv = rowgetter(*rvind)
     else:
         rgetv = lambda row: None
-    
+
     # define a function to extend rows where the sequence might yield None
     def extend_row(row, extend_seq):
         if extend_seq:
@@ -205,11 +201,7 @@
     if rprefix is None:
         outhdr = extend_row(outhdr, rgetv(rhdr))
     else:
-<<<<<<< HEAD
-        outhdr = extend_row(outhdr, [(str(rprefix) + str(f)) for f in rgetv(rhdr)])
-=======
-        outhdr.extend([(text_type(rprefix) + text_type(f)) for f in rgetv(rhdr)])
->>>>>>> b211f7f6
+        outhdr = extend_row(outhdr, [(text_type(rprefix) + text_type(f)) for f in rgetv(rhdr)])
     yield tuple(outhdr)
 
     # define a function to join rows
@@ -305,7 +297,7 @@
         rgetv = rowgetter(*rvind)
     else:
         rgetv = lambda row: None
-    
+
     # define a function to extend rows where the sequence might yield None
     def extend_row(row, extend_seq):
         if extend_seq:
@@ -321,11 +313,7 @@
     if rprefix is None:
         outhdr = extend_row(outhdr, rgetv(rhdr))
     else:
-<<<<<<< HEAD
-        outhdr = extend_row(outhdr, [(str(rprefix) + str(f)) for f in rgetv(rhdr)])
-=======
-        outhdr.extend([(text_type(rprefix) + text_type(f)) for f in rgetv(rhdr)])
->>>>>>> b211f7f6
+        outhdr = extend_row(outhdr, [(text_type(rprefix) + text_type(f)) for f in rgetv(rhdr)])
     yield tuple(outhdr)
 
     # To support single-value tables, the left row might be an iterable or string/int/float
@@ -502,12 +490,7 @@
     if rprefix is None:
         outhdr = extend_row(outhdr, rgetv(rhdr))
     else:
-<<<<<<< HEAD
-        outhdr = extend_row(outhdr, [(str(rprefix) + str(f)) for f in rgetv(rhdr)])
-=======
-        outhdr.extend([(text_type(rprefix) + text_type(f))
-                       for f in rgetv(rhdr)])
->>>>>>> b211f7f6
+        outhdr = extend_row(outhdr, [(text_type(rprefix) + text_type(f)) for f in rgetv(rhdr)])
     yield tuple(outhdr)
 
     # define a function to join rows
