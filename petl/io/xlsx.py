# -*- coding: utf-8 -*-
from __future__ import absolute_import, print_function, division


import locale


from petl.util.base import Table


<<<<<<< HEAD
def fromxlsx(filename, sheet=None, range_string=None, row_offset=0,
             column_offset=0, read_only=False, **kwargs):
=======
def fromxlsx(filename, sheet=None, range_string=None, min_row=None,
             min_col=None, max_row=None, max_col=None, **kwargs):
>>>>>>> e1b66227
    """
    Extract a table from a sheet in an Excel .xlsx file.

    N.B., the sheet name is case sensitive.

    The `sheet` argument can be omitted, in which case the first sheet in
    the workbook is used by default.

    The `range_string` argument can be used to provide a range string
    specifying a range of cells to extract.

    The `min_row`, `min_col`, `max_row` and `max_col` arguments can be
    used to limit the range of cells to extract. They will be ignored
    if `range_string` is provided.

    The `read_only` argument determines how openpyxl returns the loaded 
    workbook. Default is `False` as it prevents some LibreOffice files
    from getting truncated at 65536 rows. `True` should be faster if the
    file use is read-only and the files are made with Microsoft Excel.

    Any other keyword arguments are passed through to
    :func:`openpyxl.load_workbook()`.

    """

    return XLSXView(filename, sheet=sheet, range_string=range_string,
<<<<<<< HEAD
                    row_offset=row_offset, column_offset=column_offset,
                    read_only=read_only,
                    **kwargs)
=======
                    min_row=min_row, min_col=min_col, max_row=max_row,
                    max_col=max_col, **kwargs)
>>>>>>> e1b66227


class XLSXView(Table):
    
    def __init__(self, filename, sheet=None, range_string=None,
<<<<<<< HEAD
                 row_offset=0, column_offset=0, read_only=False, **kwargs):
        self.filename = filename
        self.sheet = sheet
        self.range_string = range_string
        self.row_offset = row_offset
        self.column_offset = column_offset
        self.read_only = read_only
=======
                 min_row=None, min_col=None, max_row=None, max_col=None, **kwargs):
        self.filename = filename
        self.sheet = sheet
        self.range_string = range_string
        self.min_row = min_row
        self.min_col = min_col
        self.max_row = max_row
        self.max_col = max_col
>>>>>>> e1b66227
        self.kwargs = kwargs

    def __iter__(self):
        import openpyxl
        wb = openpyxl.load_workbook(filename=self.filename,
                                    read_only=self.read_only,
                                    **self.kwargs)
        if self.sheet is None:
            ws = wb[wb.sheetnames[0]]
        elif isinstance(self.sheet, int):
            ws = wb[wb.sheetnames[self.sheet]]
        else:
            ws = wb[str(self.sheet)]

        if self.range_string is not None:
            rows = ws[self.range_string]
        else:
            rows = ws.iter_rows(min_row=self.min_row,
                                min_col=self.min_col,
                                max_row=self.max_row,
                                max_col=self.max_col)

        for row in rows:
            yield tuple(cell.value for cell in row)

        try:
            wb._archive.close()
        except AttributeError:
            # just here in case openpyxl stops exposing an _archive property.
            pass


def toxlsx(tbl, filename, sheet=None):
    """
    Write a table to a new Excel .xlsx file.

    """

    import openpyxl
    wb = openpyxl.Workbook(write_only=True)
    ws = wb.create_sheet(title=sheet)
    for row in tbl:
        ws.append(row)
    wb.save(filename)


Table.toxlsx = toxlsx<|MERGE_RESOLUTION|>--- conflicted
+++ resolved
@@ -8,13 +8,9 @@
 from petl.util.base import Table
 
 
-<<<<<<< HEAD
-def fromxlsx(filename, sheet=None, range_string=None, row_offset=0,
-             column_offset=0, read_only=False, **kwargs):
-=======
 def fromxlsx(filename, sheet=None, range_string=None, min_row=None,
-             min_col=None, max_row=None, max_col=None, **kwargs):
->>>>>>> e1b66227
+             min_col=None, max_row=None, max_col=None, read_only=False,
+             **kwargs):
     """
     Extract a table from a sheet in an Excel .xlsx file.
 
@@ -41,29 +37,15 @@
     """
 
     return XLSXView(filename, sheet=sheet, range_string=range_string,
-<<<<<<< HEAD
-                    row_offset=row_offset, column_offset=column_offset,
-                    read_only=read_only,
-                    **kwargs)
-=======
                     min_row=min_row, min_col=min_col, max_row=max_row,
-                    max_col=max_col, **kwargs)
->>>>>>> e1b66227
+                    max_col=max_col, read_only=read_only, **kwargs)
 
 
 class XLSXView(Table):
     
     def __init__(self, filename, sheet=None, range_string=None,
-<<<<<<< HEAD
-                 row_offset=0, column_offset=0, read_only=False, **kwargs):
-        self.filename = filename
-        self.sheet = sheet
-        self.range_string = range_string
-        self.row_offset = row_offset
-        self.column_offset = column_offset
-        self.read_only = read_only
-=======
-                 min_row=None, min_col=None, max_row=None, max_col=None, **kwargs):
+                 min_row=None, min_col=None, max_row=None, max_col=None, 
+                 read_only=False, **kwargs):
         self.filename = filename
         self.sheet = sheet
         self.range_string = range_string
@@ -71,7 +53,7 @@
         self.min_col = min_col
         self.max_row = max_row
         self.max_col = max_col
->>>>>>> e1b66227
+        self.read_only = read_only
         self.kwargs = kwargs
 
     def __iter__(self):
